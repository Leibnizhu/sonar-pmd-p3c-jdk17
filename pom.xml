--- conflicted
+++ resolved
@@ -84,13 +84,8 @@
     <assertj.version>3.24.2</assertj.version>
     <commons-lang3.version>3.12.0</commons-lang3.version>
     <staxmate.version>2.0.1</staxmate.version>
-<<<<<<< HEAD
     <java.frontend.version>7.20.0.31692</java.frontend.version>
-    <guava.version>32.0.0-jre</guava.version>
-=======
-    <java.frontend.version>7.19.0.31550</java.frontend.version>
     <guava.version>32.0.1-jre</guava.version>
->>>>>>> 687eef76
     <sslr.squid.bridge.version>2.7.1.392</sslr.squid.bridge.version>
     <jdom.version>1.0</jdom.version>
     <!-- Sonar settings -->
